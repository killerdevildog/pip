--- conflicted
+++ resolved
@@ -350,23 +350,14 @@
         assert reqs[0].constraint
 
     def test_options_on_a_requirement_line(self, line_processor: LineProcessor) -> None:
-<<<<<<< HEAD
         line = (
-            "SomeProject --install-option=yo1 --install-option yo2 "
-            '--global-option="yo3" --global-option "yo4" '
+            'SomeProject --global-option="yo3" --global-option "yo4" '
             '--config-settings="yo3=yo4" --config-settings "yo1=yo2"'
         )
         filename = "filename"
         req = line_processor(line, filename, 1)[0]
         assert req.global_options == ["yo3", "yo4"]
-        assert req.install_options == ["yo1", "yo2"]
         assert req.config_settings == {"yo3": "yo4", "yo1": "yo2"}
-=======
-        line = 'SomeProject --global-option="yo3" --global-option "yo4"'
-        filename = "filename"
-        req = line_processor(line, filename, 1)[0]
-        assert req.global_options == ["yo3", "yo4"]
->>>>>>> 711b5ac6
 
     def test_hash_options(self, line_processor: LineProcessor) -> None:
         """Test the --hash option: mostly its value storage.
