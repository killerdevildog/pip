"""Dependency Resolution

The dependency resolution in pip is performed as follows:

for top-level requirements:
    a. only one spec allowed per project, regardless of conflicts or not.
       otherwise a "double requirement" exception is raised
    b. they override sub-dependency requirements.
for sub-dependencies
    a. "first found, wins" (where the order is breadth first)
"""

import logging
from collections import defaultdict
from itertools import chain

from pip._internal.exceptions import (
    BestVersionAlreadyInstalled, DistributionNotFound, HashError, HashErrors,
    UnsupportedPythonVersion,
)

from pip._internal.req.req_install import InstallRequirement
from pip._internal.utils.logging import indent_log
from pip._internal.utils.misc import dist_in_usersite, ensure_dir
from pip._internal.utils.packaging import check_dist_requires_python

logger = logging.getLogger(__name__)


class Resolver(object):
    """Resolves which packages need to be installed/uninstalled to perform \
    the requested operation without breaking the requirements of any package.
    """

    _allowed_strategies = {"eager", "only-if-needed", "to-satisfy-only"}

    def __init__(self, preparer, session, finder, wheel_cache, use_user_site,
                 ignore_dependencies, ignore_installed, ignore_requires_python,
                 force_reinstall, isolated, upgrade_strategy):
        super(Resolver, self).__init__()
        assert upgrade_strategy in self._allowed_strategies

        self.preparer = preparer
        self.finder = finder
        self.session = session

        # NOTE: This would eventually be replaced with a cache that can give
        #       information about both sdist and wheels transparently.
        self.wheel_cache = wheel_cache

        self.require_hashes = None  # This is set in resolve

        self.upgrade_strategy = upgrade_strategy
        self.force_reinstall = force_reinstall
        self.isolated = isolated
        self.ignore_dependencies = ignore_dependencies
        self.ignore_installed = ignore_installed
        self.ignore_requires_python = ignore_requires_python
        self.use_user_site = use_user_site

        self._discovered_dependencies = defaultdict(list)

    def resolve(self, requirement_set):
        """Resolve what operations need to be done

        As a side-effect of this method, the packages (and their dependencies)
        are downloaded, unpacked and prepared for installation. This
        preparation is done by ``pip.operations.prepare``.

        Once PyPI has static dependency metadata available, it would be
        possible to move the preparation to become a step separated from
        dependency resolution.
        """
        # make the wheelhouse
        if self.preparer.wheel_download_dir:
            ensure_dir(self.preparer.wheel_download_dir)

        # If any top-level requirement has a hash specified, enter
        # hash-checking mode, which requires hashes from all.
        root_reqs = (
            requirement_set.unnamed_requirements +
            list(requirement_set.requirements.values())
        )
        self.require_hashes = (
            requirement_set.require_hashes or
            any(req.has_hash_options for req in root_reqs)
        )

        # Display where finder is looking for packages
        locations = self.finder.get_formatted_locations()
        if locations:
            logger.info(locations)

        # Actually prepare the files, and collect any exceptions. Most hash
        # exceptions cannot be checked ahead of time, because
        # req.populate_link() needs to be called before we can make decisions
        # based on link type.
        discovered_reqs = []
        hash_errors = HashErrors()
        for req in chain(root_reqs, discovered_reqs):
            try:
                discovered_reqs.extend(
                    self._resolve_one(requirement_set, req)
                )
            except HashError as exc:
                exc.req = req
                hash_errors.append(exc)

        if hash_errors:
            raise hash_errors

    def _is_upgrade_allowed(self, req):
        if self.upgrade_strategy == "to-satisfy-only":
            return False
        elif self.upgrade_strategy == "eager":
            return True
        else:
            assert self.upgrade_strategy == "only-if-needed"
            return req.is_direct

    def _set_req_to_reinstall(self, req):
        """
        Set a requirement to be installed.
        """
        # Don't uninstall the conflict if doing a user install and the
        # conflict is not a user install.
        if not self.use_user_site or dist_in_usersite(req.satisfied_by):
            req.conflicts_with = req.satisfied_by
        req.satisfied_by = None

    # XXX: Stop passing requirement_set for options
    def _check_skip_installed(self, req_to_install):
        """Check if req_to_install should be skipped.

        This will check if the req is installed, and whether we should upgrade
        or reinstall it, taking into account all the relevant user options.

        After calling this req_to_install will only have satisfied_by set to
        None if the req_to_install is to be upgraded/reinstalled etc. Any
        other value will be a dist recording the current thing installed that
        satisfies the requirement.

        Note that for vcs urls and the like we can't assess skipping in this
        routine - we simply identify that we need to pull the thing down,
        then later on it is pulled down and introspected to assess upgrade/
        reinstalls etc.

        :return: A text reason for why it was skipped, or None.
        """
        if self.ignore_installed:
            return None

        req_to_install.check_if_exists(self.use_user_site)
        if not req_to_install.satisfied_by:
            return None

        if self.force_reinstall:
            self._set_req_to_reinstall(req_to_install)
            return None

        if not self._is_upgrade_allowed(req_to_install):
            if self.upgrade_strategy == "only-if-needed":
                return 'not upgraded as not directly required'
            return 'already satisfied'

        # Check for the possibility of an upgrade.  For link-based
        # requirements we have to pull the tree down and inspect to assess
        # the version #, so it's handled way down.
        if not req_to_install.link:
            try:
                self.finder.find_requirement(req_to_install, upgrade=True)
            except BestVersionAlreadyInstalled:
                # Then the best version is installed.
                return 'already up-to-date'
            except DistributionNotFound:
                # No distribution found, so we squash the error.  It will
                # be raised later when we re-try later to do the install.
                # Why don't we just raise here?
                pass

        self._set_req_to_reinstall(req_to_install)
        return None

    def _get_abstract_dist_for(self, req):
        """Takes a InstallRequirement and returns a single AbstractDist \
        representing a prepared variant of the same.
        """
        assert self.require_hashes is not None, (
            "require_hashes should have been set in Resolver.resolve()"
        )

        if req.editable:
            return self.preparer.prepare_editable_requirement(
<<<<<<< HEAD
                req, self.require_hashes, self.use_user_site,
=======
                req,
                self.require_hashes,
                self.finder,
>>>>>>> 163149ff
            )

        # satisfied_by is only evaluated by calling _check_skip_installed,
        # so it must be None here.
        assert req.satisfied_by is None
        skip_reason = self._check_skip_installed(req)

        if req.satisfied_by:
            return self.preparer.prepare_installed_requirement(
                req, self.require_hashes, skip_reason
            )

        upgrade_allowed = self._is_upgrade_allowed(req)
        abstract_dist = self.preparer.prepare_linked_requirement(
            req, self.session, self.finder, upgrade_allowed,
            self.require_hashes
        )

        # NOTE
        # The following portion is for determining if a certain package is
        # going to be re-installed/upgraded or not and reporting to the user.
        # This should probably get cleaned up in a future refactor.

        # req.req is only avail after unpack for URL
        # pkgs repeat check_if_exists to uninstall-on-upgrade
        # (#14)
        if not self.ignore_installed:
            req.check_if_exists(self.use_user_site)

        if req.satisfied_by:
            should_modify = (
                self.upgrade_strategy != "to-satisfy-only" or
                self.force_reinstall or
                self.ignore_installed or
                req.link.scheme == 'file'
            )
            if should_modify:
                self._set_req_to_reinstall(req)
            else:
                logger.info(
                    'Requirement already satisfied (use --upgrade to upgrade):'
                    ' %s', req,
                )

        return abstract_dist

    def _resolve_one(self, requirement_set, req_to_install):
        """Prepare a single requirements file.

        :return: A list of additional InstallRequirements to also install.
        """
        # Tell user what we are doing for this requirement:
        # obtain (editable), skipping, processing (local url), collecting
        # (remote url or package name)
        if req_to_install.constraint or req_to_install.prepared:
            return []

        req_to_install.prepared = True

        # register tmp src for cleanup in case something goes wrong
        requirement_set.reqs_to_cleanup.append(req_to_install)

        abstract_dist = self._get_abstract_dist_for(req_to_install)

        # Parse and return dependencies
        dist = abstract_dist.dist(self.finder)
        try:
            check_dist_requires_python(dist)
        except UnsupportedPythonVersion as err:
            if self.ignore_requires_python:
                logger.warning(err.args[0])
            else:
                raise

        more_reqs = []

        def add_req(subreq, extras_requested):
            sub_install_req = InstallRequirement.from_req(
                str(subreq),
                req_to_install,
                isolated=self.isolated,
                wheel_cache=self.wheel_cache,
            )
            parent_req_name = req_to_install.name
            to_scan_again, add_to_parent = requirement_set.add_requirement(
                sub_install_req,
                parent_req_name=parent_req_name,
                extras_requested=extras_requested,
            )
            if parent_req_name and add_to_parent:
                self._discovered_dependencies[parent_req_name].append(
                    add_to_parent
                )
            more_reqs.extend(to_scan_again)

        with indent_log():
            # We add req_to_install before its dependencies, so that we
            # can refer to it when adding dependencies.
            if not requirement_set.has_requirement(req_to_install.name):
                # 'unnamed' requirements will get added here
                req_to_install.is_direct = True
                requirement_set.add_requirement(
                    req_to_install, parent_req_name=None,
                )

            if not self.ignore_dependencies:
                if req_to_install.extras:
                    logger.debug(
                        "Installing extra requirements: %r",
                        ','.join(req_to_install.extras),
                    )
                missing_requested = sorted(
                    set(req_to_install.extras) - set(dist.extras)
                )
                for missing in missing_requested:
                    logger.warning(
                        '%s does not provide the extra \'%s\'',
                        dist, missing
                    )

                available_requested = sorted(
                    set(dist.extras) & set(req_to_install.extras)
                )
                for subreq in dist.requires(available_requested):
                    add_req(subreq, extras_requested=available_requested)

            if not req_to_install.editable and not req_to_install.satisfied_by:
                # XXX: --no-install leads this to report 'Successfully
                # downloaded' for only non-editable reqs, even though we took
                # action on them.
                requirement_set.successfully_downloaded.append(req_to_install)

        return more_reqs

    def get_installation_order(self, req_set):
        """Create the installation order.

        The installation order is topological - requirements are installed
        before the requiring thing. We break cycles at an arbitrary point,
        and make no other guarantees.
        """
        # The current implementation, which we may change at any point
        # installs the user specified things in the order given, except when
        # dependencies must come earlier to achieve topological order.
        order = []
        ordered_reqs = set()

        def schedule(req):
            if req.satisfied_by or req in ordered_reqs:
                return
            if req.constraint:
                return
            ordered_reqs.add(req)
            for dep in self._discovered_dependencies[req.name]:
                schedule(dep)
            order.append(req)

        for install_req in req_set.requirements.values():
            schedule(install_req)
        return order<|MERGE_RESOLUTION|>--- conflicted
+++ resolved
@@ -191,13 +191,7 @@
 
         if req.editable:
             return self.preparer.prepare_editable_requirement(
-<<<<<<< HEAD
-                req, self.require_hashes, self.use_user_site,
-=======
-                req,
-                self.require_hashes,
-                self.finder,
->>>>>>> 163149ff
+                req, self.require_hashes, self.use_user_site, self.finder,
             )
 
         # satisfied_by is only evaluated by calling _check_skip_installed,
