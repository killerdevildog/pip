--- conflicted
+++ resolved
@@ -30,15 +30,11 @@
 In particular, this enables the installation of a number of workflow tools.
 
 This "bootstrapping" mechanism was proposed (and accepted) in [PEP
-<<<<<<< HEAD
-453](https://www.python.org/dev/peps/pep-0453/).
+453](https://peps.python.org/pep-0453/).
 
 
 ## Further information
 
 The [Packaging User Guide](https://packaging.python.org) discusses Python
 project development, and includes tool recommendations for people looking for
-further information on how to manage their development workflow.
-=======
-453](https://peps.python.org/pep-0453/).
->>>>>>> 9d196373
+further information on how to manage their development workflow.